--- conflicted
+++ resolved
@@ -1,11 +1,3 @@
-<<<<<<< HEAD
-## v1.8.0-rc.0 / 2019-09-10
-
-* [FEATURE] Add `kube_node_role` metric. #877
-* [FEATURE] Introduce sharding (and experimental auto-sharding). #613
-* [FEATURE] Add kube_pod_status_unschedulable metric. #835
-* [ENHANCEMENT] Add metrics about kube-state-metric's interaction with the Kubernetes API. #866
-=======
 ## v1.8.0 / 2019-10-01
 
 After a testing period of 7 days, there were no additional bugs found or features introduced.
@@ -23,7 +15,6 @@
 * [ENHANCEMENT] Add metrics about kube-state-metric's interaction with the Kubernetes API. #866
 * [FEATURE] Add `kube_node_role metric` #877
 * [ENHANCEMENT] Add support for Darwin OS in e2e test #879
->>>>>>> 6b7bb939
 
 ## v1.7.2 / 2019-08-05
 
